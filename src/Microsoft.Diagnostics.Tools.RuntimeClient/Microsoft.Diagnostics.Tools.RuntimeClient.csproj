--- conflicted
+++ resolved
@@ -1,8 +1,4 @@
 ﻿<Project Sdk="Microsoft.NET.Sdk">
-<<<<<<< HEAD
-  <Import Project="$(MSBuildThisFileDirectory)\..\Common.props" />
-=======
->>>>>>> c661e746
   <PropertyGroup>
     <OutputType>Library</OutputType>
     <TargetFramework>netcoreapp2.1</TargetFramework>
@@ -11,9 +7,6 @@
     <IsPackable>True</IsPackable>
     <PackageTags>Diagnostic</PackageTags>
     <PackageReleaseNotes>$(Description)</PackageReleaseNotes>
-<<<<<<< HEAD
-=======
     <GenerateDocumentationFile>True</GenerateDocumentationFile>
->>>>>>> c661e746
   </PropertyGroup>
 </Project>